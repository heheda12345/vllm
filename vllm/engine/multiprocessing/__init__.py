--- conflicted
+++ resolved
@@ -52,9 +52,6 @@
     tracing_enabled: bool
 
 
-<<<<<<< HEAD
-RPC_REQUEST_T = Union[RPCProcessRequest, RPCAbortRequest, RPCStartupRequest]
-=======
 class RPCUProfileRequest(Enum):
     START_PROFILE = 1
     STOP_PROFILE = 2
@@ -62,7 +59,6 @@
 
 RPC_REQUEST_T = Union[RPCProcessRequest, RPCAbortRequest, RPCStartupRequest,
                       RPCUProfileRequest]
->>>>>>> 4f1ba084
 
 REQUEST_OUTPUTS_T = Union[List[RequestOutput], RPCError]
 
