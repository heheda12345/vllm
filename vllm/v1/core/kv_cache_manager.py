--- conflicted
+++ resolved
@@ -27,10 +27,10 @@
         num_preallocate_tokens: int = 64,
         log_stats: bool = False,
     ) -> None:
-        assert len(kv_cache_config.virtual_layers) == 1, (
+        assert len(kv_cache_config.kv_cache_groups) == 1, (
             "KVCacheManager does not support hybrid models with more than 1 "
             "virtual layers")
-        kv_cache_spec = kv_cache_config.virtual_layers[0].kv_cache_spec
+        kv_cache_spec = kv_cache_config.kv_cache_groups[0].kv_cache_spec
         self.block_size = kv_cache_spec.block_size
         self.num_gpu_blocks = kv_cache_config.num_blocks
         self.max_model_len = max_model_len
@@ -76,11 +76,7 @@
         # This is used to track the number of cached blocks for each request.
         # This is only used to track the RUNNING requests, we do not track the
         # data for reempted ones.
-<<<<<<< HEAD
-        self.num_cached_block: Dict[str, int] = defaultdict(int)
-=======
         self.num_cached_block: dict[str, int] = {}
->>>>>>> abb64f0a
         self.prefix_cache_stats = PrefixCacheStats()
 
     @property
@@ -126,37 +122,19 @@
             block_hashes = hash_request_tokens(self.block_size, request)
             self.req_to_block_hashes[request.request_id] = block_hashes
 
-<<<<<<< HEAD
-        prefix_length, computed_blocks = \
-             self.specialized_manager.get_possible_cached_prefix(block_hashes)
-        num_computed_tokens = prefix_length[-1].end
-        # NOTE(woosuk): Since incomplete blocks are not eligible for
-        # sharing, `num_computed_tokens` should always be a multiple of
-        # `block_size`.
-        assert num_computed_tokens % self.block_size == 0
-        computed_blocks = computed_blocks[:num_computed_tokens //
-                                          self.block_size]
-        self._free_useless_blocks(computed_blocks, num_computed_tokens)
-
-        self.prefix_cache_stats.requests += 1
-        self.prefix_cache_stats.queries += len(block_hashes)
-        self.prefix_cache_stats.hits += len(computed_blocks)
-
-        return computed_blocks, num_computed_tokens
-=======
         self.prefix_cache_stats.requests += 1
         if request.sampling_params.prompt_logprobs is None:
             # Check for cache hits
-            computed_blocks = []
-            for block_hash in block_hashes:
-                # block_hashes is a chain of block hashes. If a block hash
-                # is not in the cached_block_hash_to_id, the following
-                # block hashes are not computed yet for sure.
-                if cached_block := self.block_pool.get_cached_block(
-                        block_hash):
-                    computed_blocks.append(cached_block)
-                else:
-                    break
+            prefix_length, computed_blocks = \
+                self.specialized_manager.get_possible_cached_prefix(block_hashes)
+            num_computed_tokens = prefix_length[-1].end
+            # NOTE(woosuk): Since incomplete blocks are not eligible for
+            # sharing, `num_computed_tokens` should always be a multiple of
+            # `block_size`.
+            assert num_computed_tokens % self.block_size == 0
+            computed_blocks = computed_blocks[:num_computed_tokens //
+                                              self.block_size]
+            self._free_useless_blocks(computed_blocks, num_computed_tokens)
 
             self.prefix_cache_stats.queries += len(block_hashes)
             self.prefix_cache_stats.hits += len(computed_blocks)
@@ -169,7 +147,6 @@
         else:
             # Skip cache hits for prompt logprobs
             return [], 0
->>>>>>> abb64f0a
 
     def allocate_slots(
         self,
@@ -382,7 +359,7 @@
         """
         self.req_to_block_hashes.pop(request.request_id, None)
 
-    def _free_useless_blocks(self, req_blocks: List[KVCacheBlock],
+    def _free_useless_blocks(self, req_blocks: list[KVCacheBlock],
                              num_computed_tokens: int) -> None:
         """
         Frees memory blocks that are not needed. E.g., the blocks that are 
