# SPDX-License-Identifier: Apache-2.0

from __future__ import annotations

import time
from collections import deque
from collections.abc import Iterable
from typing import Optional, Union

from vllm.config import CacheConfig, LoRAConfig, ModelConfig, SchedulerConfig
from vllm.logger import init_logger
from vllm.multimodal import MULTIMODAL_REGISTRY, MultiModalRegistry
from vllm.v1.core.encoder_cache_manager import (EncoderCacheManager,
                                                compute_encoder_budget)
from vllm.v1.core.kv_cache_manager import KVCacheManager
from vllm.v1.core.sched.interface import SchedulerInterface
from vllm.v1.core.sched.output import (CachedRequestData, NewRequestData,
                                       SchedulerOutput)
from vllm.v1.core.sched.utils import check_stop
from vllm.v1.engine import (EngineCoreEventType, EngineCoreOutput,
                            EngineCoreOutputs)
from vllm.v1.kv_cache_interface import KVCacheConfig
from vllm.v1.metrics.stats import SchedulerStats
from vllm.v1.outputs import ModelRunnerOutput
from vllm.v1.request import Request, RequestStatus
from vllm.v1.structured_output import StructuredOutputManager

logger = init_logger(__name__)


class Scheduler(SchedulerInterface):

    def __init__(
        self,
        scheduler_config: SchedulerConfig,
        model_config: ModelConfig,
        cache_config: CacheConfig,
        lora_config: Optional[LoRAConfig],
<<<<<<< HEAD
        speculative_config: Optional[SpeculativeConfig],
        kv_cache_config: KVCacheConfig,
=======
>>>>>>> e6e3c55e
        structured_output_manager: StructuredOutputManager,
        mm_registry: MultiModalRegistry = MULTIMODAL_REGISTRY,
        include_finished_set: bool = False,
        log_stats: bool = False,
    ) -> None:
        self.scheduler_config = scheduler_config
        self.cache_config = cache_config
        self.lora_config = lora_config
<<<<<<< HEAD
        self.speculative_config = speculative_config
        self.kv_cache_config = kv_cache_config
=======
>>>>>>> e6e3c55e
        self.log_stats = log_stats
        self.structured_output_manager = structured_output_manager

        # include_finished_set controls whether a separate set of finished
        # request ids should be included in the EngineCoreOutputs returned
        # by update_from_outputs(). This is currently used in the multi-engine
        # case to track request lifetimes efficiently.
        self.include_finished_set = include_finished_set

        # Scheduling constraints.
        self.max_num_running_reqs = self.scheduler_config.max_num_seqs
        self.max_num_scheduled_tokens = \
            self.scheduler_config.max_num_batched_tokens
        self.max_model_len = self.scheduler_config.max_model_len

        # Create the KV cache manager.
        self.kv_cache_manager = KVCacheManager(
            kv_cache_config=kv_cache_config,
            max_model_len=self.max_model_len,
            enable_caching=cache_config.enable_prefix_caching,
            caching_hash_algo=self.cache_config.prefix_caching_hash_algo,
            log_stats=self.log_stats)
        self.block_size = self.cache_config.block_size

        # req_id -> Request
        self.requests: dict[str, Request] = {}
        # Priority queues for requests.
        self.waiting: deque[Request] = deque()
        self.running: list[Request] = []
        # The requests that have been scheduled and are being executed
        # by the executor.
        self.scheduled_req_ids: set[str] = set()

        # The request IDs that are finished in between the previous and the
        # current steps. This is used to notify the workers about the finished
        # requests so that they can free the cached states for those requests.
        # This is flushed at the end of each scheduling step.
        self.finished_req_ids: set[str] = set()

        # OPTIMIZATION: Cache the CachedRequestData objects to avoid creating
        # them at each scheduling step.
        # Request id -> CachedRequestData
        self._cached_reqs_data: dict[str, CachedRequestData] = {}

        # Encoder-related.
        # Calculate encoder cache size if applicable
        # NOTE: For now we use the same budget for both compute and space.
        # This can be changed when we make encoder cache for embedding caching
        # across requests.
        encoder_compute_budget, encoder_cache_size = compute_encoder_budget(
            model_config=model_config,
            scheduler_config=scheduler_config,
            mm_registry=mm_registry,
        )

        # NOTE(woosuk): Here, "encoder" includes the vision encoder (and
        # projector if needed). Currently, we assume that the encoder also
        # has the Transformer architecture (e.g., ViT).
        self.max_num_encoder_input_tokens = encoder_compute_budget
        # NOTE: For the models without encoder (e.g., text-only models),
        # the encoder cache will not be initialized because cache size is 0
        # for these models.
        self.encoder_cache_manager = EncoderCacheManager(
            cache_size=encoder_cache_size)

    def schedule(self) -> SchedulerOutput:
        # NOTE(woosuk) on the scheduling algorithm:
        # There's no "decoding phase" nor "prefill phase" in the scheduler.
        # Each request just has the num_computed_tokens and
        # num_tokens_with_spec. num_tokens_with_spec =
        # len(prompt_token_ids) + len(output_token_ids) + len(spec_token_ids).
        # At each step, the scheduler tries to assign tokens to the requests
        # so that each request's num_computed_tokens can catch up its
        # num_tokens_with_spec. This is general enough to cover
        # chunked prefills, prefix caching, speculative decoding,
        # and the "jump decoding" optimization in the future.

        scheduled_new_reqs: list[Request] = []
        scheduled_resumed_reqs: list[Request] = []
        scheduled_running_reqs: list[Request] = []
        preempted_reqs: list[Request] = []

        # NOTE: structured_output_request_ids maps
        # a request's (request that uses structured output)
        # request_id to the running request index.
        # This will helps us determine to slice the grammar bitmask
        # and only applies valid mask for requests that
        # uses structured decoding.
        structured_output_request_ids: dict[str, int] = {}

        req_to_new_block_ids: dict[str, list[int]] = {}
        num_scheduled_tokens: dict[str, int] = {}
        token_budget = self.max_num_scheduled_tokens
        # Encoder-related.
        scheduled_encoder_inputs: dict[str, list[int]] = {}
        encoder_budget = self.max_num_encoder_input_tokens
        # Spec decode-related.
        scheduled_spec_decode_tokens: dict[str, list[int]] = {}

        # For logging.
        scheduled_timestamp = time.monotonic()

        # First, schedule the RUNNING requests.
        req_index = 0
        while req_index < len(self.running) and token_budget > 0:
            request = self.running[req_index]
            if request.request_id in self.scheduled_req_ids:
                # This request has already been scheduled.
                req_index += 1
                continue

            num_new_tokens = (request.num_tokens_with_spec -
                              request.num_computed_tokens)
            if (0 < self.scheduler_config.long_prefill_token_threshold <
                    num_new_tokens):
                num_new_tokens = (
                    self.scheduler_config.long_prefill_token_threshold)
            num_new_tokens = min(num_new_tokens, token_budget)
            assert num_new_tokens > 0

            # Schedule encoder inputs.
            if request.has_encoder_inputs:
                (encoder_inputs_to_schedule, num_new_tokens,
                 new_encoder_budget) = self._try_schedule_encoder_inputs(
                     request, request.num_computed_tokens, num_new_tokens,
                     encoder_budget)
                if num_new_tokens == 0:
                    # The request cannot be scheduled because the encoder budget
                    # or the encoder cache is exhausted.
                    # NOTE(woosuk): By using `continue` instead of `break` here,
                    # we intentionally relax the strict FCFS scheduling policy
                    # to allow lower-priority requests to be scheduled when a
                    # higher-priority request is blocked by encoder constraints.
                    req_index += 1
                    continue
            else:
                encoder_inputs_to_schedule = None
                new_encoder_budget = encoder_budget

            while True:
                new_blocks = self.kv_cache_manager.allocate_slots(
                    request, num_new_tokens)
                if new_blocks is None:
                    # The request cannot be scheduled.
                    # Preempt the lowest-priority request.
                    preempted_req = self.running.pop()
                    self.kv_cache_manager.free(preempted_req)
                    preempted_req.status = RequestStatus.PREEMPTED
                    preempted_req.num_computed_tokens = 0
                    if self.log_stats:
                        preempted_req.record_event(
                            EngineCoreEventType.PREEMPTED, scheduled_timestamp)

                    self.waiting.appendleft(preempted_req)
                    preempted_reqs.append(preempted_req)
                    if preempted_req == request:
                        # No more request to preempt.
                        can_schedule = False
                        break
                else:
                    # The request can be scheduled.
                    can_schedule = True
                    break
            if not can_schedule:
                break
            assert new_blocks is not None

            # Schedule the request.
            scheduled_running_reqs.append(request)
            self.scheduled_req_ids.add(request.request_id)
            if request.use_structured_output:
                # PERF: in case of chunked prefill,
                # request might not include any new tokens.
                # Therefore, we might introduce some additional
                # cycle to fill in the bitmask, which could be a big no-op.
                structured_output_request_ids[request.request_id] = req_index
            req_to_new_block_ids[request.request_id] = [
                b.block_id for b in new_blocks
            ]
            num_scheduled_tokens[request.request_id] = num_new_tokens
            token_budget -= num_new_tokens
            req_index += 1

            # Speculative decode related.
            if request.spec_token_ids:
                num_scheduled_spec_tokens = (num_new_tokens +
                                             request.num_computed_tokens -
                                             request.num_tokens)
                if num_scheduled_spec_tokens > 0:
                    # Trim spec_token_ids list to num_scheduled_spec_tokens.
                    del request.spec_token_ids[num_scheduled_spec_tokens:]
                    scheduled_spec_decode_tokens[request.request_id] = (
                        request.spec_token_ids)

            # Encoder-related.
            if encoder_inputs_to_schedule:
                scheduled_encoder_inputs[request.request_id] = (
                    encoder_inputs_to_schedule)
                # Allocate the encoder cache.
                for i in encoder_inputs_to_schedule:
                    self.encoder_cache_manager.allocate(request, i)
                encoder_budget = new_encoder_budget

        # Record the LoRAs in scheduled_running_reqs
        scheduled_loras: set[int] = set()
        if self.lora_config:
            scheduled_loras = set(
                req.lora_request.lora_int_id for req in scheduled_running_reqs
                if req.lora_request and req.lora_request.lora_int_id > 0)
            assert len(scheduled_loras) <= self.lora_config.max_loras

        # Use a temporary deque to collect requests that need to be skipped
        # and put back at the head of the waiting queue later
        skipped_waiting_requests: deque[Request] = deque()

        # Next, schedule the WAITING requests.
        if not preempted_reqs:
            while self.waiting and token_budget > 0:
                if len(self.running) == self.max_num_running_reqs:
                    break

                request = self.waiting[0]

                # Skip request if the structured output request is still waiting
                # for FSM compilation.
                if request.status == RequestStatus.WAITING_FOR_FSM:
                    structured_output_req = request.structured_output_request
                    if structured_output_req and structured_output_req.grammar:
                        request.status = RequestStatus.WAITING
                    else:
                        self.waiting.popleft()
                        skipped_waiting_requests.appendleft(request)
                        continue

                # Check that adding the request still respects the max_loras
                # constraint.
                if self.lora_config and request.lora_request and (
                        len(scheduled_loras) == self.lora_config.max_loras
                        and request.lora_request.lora_int_id
                        not in scheduled_loras):
                    # Scheduling would exceed max_loras, skip.
                    self.waiting.popleft()
                    skipped_waiting_requests.appendleft(request)
                    continue

                # Get already-cached tokens.
                computed_blocks, num_computed_tokens = \
                    self.kv_cache_manager.get_computed_blocks(request)
                # Number of tokens to be scheduled.
                # We use `request.num_tokens` instead of
                # `request.num_prompt_tokens` to consider the resumed requests,
                # which have output tokens.
                num_new_tokens = request.num_tokens - num_computed_tokens
                if (0 < self.scheduler_config.long_prefill_token_threshold <
                        num_new_tokens):
                    num_new_tokens = (
                        self.scheduler_config.long_prefill_token_threshold)
                num_new_tokens = min(num_new_tokens, token_budget)
                assert num_new_tokens > 0

                # Schedule encoder inputs.
                if request.has_encoder_inputs:
                    (encoder_inputs_to_schedule, num_new_tokens,
                     new_encoder_budget) = self._try_schedule_encoder_inputs(
                         request, num_computed_tokens, num_new_tokens,
                         encoder_budget)
                    if num_new_tokens == 0:
                        # The request cannot be scheduled.
                        break
                else:
                    encoder_inputs_to_schedule = None
                    new_encoder_budget = encoder_budget

                new_blocks = self.kv_cache_manager.allocate_slots(
                    request, num_new_tokens, computed_blocks)
                if new_blocks is None:
                    # The request cannot be scheduled.
                    break

                self.waiting.popleft()
                if request.use_structured_output:
                    structured_output_request_ids[
                        request.request_id] = req_index
                req_index += 1
                self.running.append(request)
                self.scheduled_req_ids.add(request.request_id)
                if self.log_stats:
                    request.record_event(EngineCoreEventType.SCHEDULED,
                                         scheduled_timestamp)
                if request.status == RequestStatus.WAITING:
                    scheduled_new_reqs.append(request)
                elif request.status == RequestStatus.PREEMPTED:
                    scheduled_resumed_reqs.append(request)
                else:
                    raise RuntimeError(
                        f"Invalid request status: {request.status}")

                if self.lora_config and request.lora_request:
                    scheduled_loras.add(request.lora_request.lora_int_id)
                req_to_new_block_ids[request.request_id] = [
                    b.block_id for b in computed_blocks + new_blocks
                ]
                num_scheduled_tokens[request.request_id] = num_new_tokens
                token_budget -= num_new_tokens
                request.status = RequestStatus.RUNNING
                request.num_computed_tokens = num_computed_tokens

                # Encoder-related.
                if encoder_inputs_to_schedule:
                    scheduled_encoder_inputs[request.request_id] = (
                        encoder_inputs_to_schedule)
                    # Allocate the encoder cache.
                    for i in encoder_inputs_to_schedule:
                        self.encoder_cache_manager.allocate(request, i)
                    encoder_budget = new_encoder_budget

        # Put back any skipped requests at the head of the waiting queue
        if skipped_waiting_requests:
            self.waiting.extendleft(skipped_waiting_requests)

        # Check if the scheduling constraints are satisfied.
        total_num_scheduled_tokens = sum(num_scheduled_tokens.values())
        assert total_num_scheduled_tokens <= self.max_num_scheduled_tokens
        assert token_budget >= 0
        assert len(self.running) <= self.max_num_running_reqs
        # Since some requests in the RUNNING queue may not be scheduled in
        # this step, the total number of scheduled requests can be smaller than
        # len(self.running).
        assert (len(scheduled_new_reqs) + len(scheduled_resumed_reqs) +
                len(scheduled_running_reqs) <= len(self.running))

        # Get the longest common prefix among all requests in the running queue.
        # This can be potentially used for cascade attention.
        num_common_prefix_blocks = 0
        if self.running:
            any_request = self.running[0]
            num_common_prefix_blocks = (
                self.kv_cache_manager.get_num_common_prefix_blocks(
                    any_request, len(self.running)))

        grammar_bitmask = self.structured_output_manager.grammar_bitmask(
            self.requests,
            structured_output_request_ids,
            len(self.running),
        )
        # Construct the scheduler output.
        new_reqs_data = [
            NewRequestData.from_request(req,
                                        req_to_new_block_ids[req.request_id])
            for req in scheduled_new_reqs
        ]
        resumed_reqs_data = [
            self._make_cached_request_data(
                req,
                num_scheduled_tokens[req.request_id],
                len(scheduled_spec_decode_tokens.get(req.request_id, ())),
                req_to_new_block_ids[req.request_id],
                resumed_from_preemption=True,
            ) for req in scheduled_resumed_reqs
        ]
        running_reqs_data = [
            self._make_cached_request_data(
                req,
                num_scheduled_tokens[req.request_id],
                len(scheduled_spec_decode_tokens.get(req.request_id, ())),
                req_to_new_block_ids[req.request_id],
                resumed_from_preemption=False,
            ) for req in scheduled_running_reqs
        ]
        scheduler_output = SchedulerOutput(
            scheduled_new_reqs=new_reqs_data,
            scheduled_cached_reqs=resumed_reqs_data + running_reqs_data,
            num_scheduled_tokens=num_scheduled_tokens,
            total_num_scheduled_tokens=total_num_scheduled_tokens,
            scheduled_spec_decode_tokens=scheduled_spec_decode_tokens,
            scheduled_encoder_inputs=scheduled_encoder_inputs,
            num_common_prefix_blocks=num_common_prefix_blocks,
            # finished_req_ids is an existing state in the scheduler,
            # instead of being newly scheduled in this step.
            # It contains the request IDs that are finished in between
            # the previous and the current steps.
            finished_req_ids=self.finished_req_ids,
            free_encoder_input_ids=self.encoder_cache_manager.get_freed_ids(),
            structured_output_request_ids=structured_output_request_ids,
            grammar_bitmask=grammar_bitmask,
        )

        # Advance the number of computed tokens for the request AFTER
        # the request is scheduled.
        # 1. The scheduler_output of the current step has to include the
        #    original number of scheduled tokens to determine input IDs.
        # 2. Advance the number of computed tokens here allowing us to
        #    schedule the prefill request again immediately in the next
        #    scheduling step.
        # 3. If some tokens (e.g. spec tokens) are rejected later, the number of
        #    computed tokens will be adjusted in update_from_output.
        for req_id, num_scheduled_token in num_scheduled_tokens.items():
            self.requests[req_id].num_computed_tokens += num_scheduled_token

        self.finished_req_ids = set()
        return scheduler_output

    def _make_cached_request_data(
        self,
        request: Request,
        num_scheduled_tokens: int,
        num_scheduled_spec_tokens: int,
        new_block_ids: list[int],
        resumed_from_preemption: bool,
    ) -> CachedRequestData:
        # OPTIMIZATION: Cache the CachedRequestData objects to avoid creating
        # them at each scheduling step.
        num_computed_tokens = request.num_computed_tokens
        num_regular_tokens = num_scheduled_tokens - num_scheduled_spec_tokens
        new_token_ids = request.all_token_ids[
            num_computed_tokens:num_computed_tokens + num_regular_tokens]
        req_data = self._cached_reqs_data.get(request.request_id)
        if req_data is not None:
            req_data.resumed_from_preemption = resumed_from_preemption
            req_data.new_token_ids = new_token_ids
            req_data.new_block_ids = new_block_ids
            req_data.num_computed_tokens = num_computed_tokens
        else:
            req_data = CachedRequestData.from_request(request,
                                                      resumed_from_preemption,
                                                      new_token_ids,
                                                      new_block_ids)
            self._cached_reqs_data[request.request_id] = req_data
        return req_data

    def _try_schedule_encoder_inputs(
        self,
        request: Request,
        num_computed_tokens: int,
        num_new_tokens: int,
        encoder_budget: int,
    ) -> tuple[list[int], int, int]:
        """
        Determine which encoder inputs need to be scheduled in the current step,
        and update `num_new_tokens` and encoder token budget accordingly.

        An encoder input will be scheduled if:
        - Its output tokens overlap with the range of tokens being computed
        in this step, i.e.,
        [num_computed_tokens, num_computed_tokens + num_new_tokens).
        - It is not already computed and stored in the encoder cache.
        - There is sufficient encoder token budget to process it.
        - The encoder cache has space to store it.

        If an encoder input cannot be scheduled due to cache or budget
        limitations, the method adjusts `num_new_tokens` to schedule only the
        decoder tokens up to just before the unschedulable encoder input.
        """
        encoder_inputs_to_schedule: list[int] = []
        mm_positions = request.mm_positions
        assert mm_positions is not None
        assert len(mm_positions) > 0
        for i, pos_info in enumerate(mm_positions):
            start_pos = pos_info["offset"]
            num_encoder_tokens = pos_info["length"]

            # The encoder output is needed if the two ranges overlap:
            # [num_computed_tokens, num_computed_tokens + num_new_tokens) and
            # [start_pos, start_pos + num_encoder_tokens)
            if start_pos >= num_computed_tokens + num_new_tokens:
                # The encoder input is not needed in this step.
                break
            if start_pos + num_encoder_tokens <= num_computed_tokens:
                # The encoder input is already computed and stored
                # in the decoder's KV cache.
                continue

            if self.encoder_cache_manager.has_cache(request, i):
                # The encoder input is already computed and cached.
                continue
            if (not self.encoder_cache_manager.can_allocate(request, i)
                    or num_encoder_tokens > encoder_budget):
                # The encoder cache is full or the encoder budget is exhausted.
                # NOTE(woosuk): We assume that the encoder input tokens should
                # be processed altogether, as the encoder usually uses
                # bidirectional attention.
                if num_computed_tokens < start_pos:
                    # We only schedule the decoder tokens just before the
                    # encoder input.
                    num_new_tokens = start_pos - num_computed_tokens
                else:
                    # Because of prefix caching, num_computed_tokens is greater
                    # than start_pos even though its encoder input is not
                    # available. In this case, we can't schedule any token for
                    # the request in this step.
                    num_new_tokens = 0
                break

            encoder_budget -= num_encoder_tokens
            encoder_inputs_to_schedule.append(i)
        return encoder_inputs_to_schedule, num_new_tokens, encoder_budget

    def update_from_output(
        self,
        scheduler_output: SchedulerOutput,
        model_runner_output: ModelRunnerOutput,
    ) -> EngineCoreOutputs:
        sampled_token_ids = model_runner_output.sampled_token_ids
        spec_token_ids = model_runner_output.spec_token_ids
        logprobs = model_runner_output.logprobs
        prompt_logprobs_dict = model_runner_output.prompt_logprobs_dict
        num_scheduled_tokens = scheduler_output.num_scheduled_tokens

        new_running: list[Request] = []
        outputs: list[EngineCoreOutput] = []

        # NOTE(woosuk): As len(self.running) can be up to 1K or more, the below
        # loop can be a performance bottleneck. We should do our best to avoid
        # expensive operations inside the loop.
        for request in self.running:
            req_id = request.request_id
            num_tokens_scheduled = num_scheduled_tokens.get(req_id, 0)
            if num_tokens_scheduled == 0:
                # The request was not scheduled in this step.
                new_running.append(request)
                continue

            req_index = model_runner_output.req_id_to_index[req_id]
            generated_token_ids = sampled_token_ids[req_index]

            scheduled_spec_token_ids = (
                scheduler_output.scheduled_spec_decode_tokens.get(req_id))
            if scheduled_spec_token_ids:
                # num_computed_tokens represents the number of tokens
                # processed in the current step, considering scheduled
                # tokens and rejections. If some tokens are rejected,
                # num_computed_tokens is decreased by the number of rejected
                # tokens, where is given by:
                # len(scheduled_spec_token_ids) + 1 - len(generated_token_ids).
                num_tokens_rejected = (len(scheduled_spec_token_ids) + 1 -
                                       len(generated_token_ids))
                request.num_computed_tokens -= num_tokens_rejected

            cached_encoder_input_ids = (
                self.encoder_cache_manager.get_cached_input_ids(request))
            # OPTIMIZATION: Avoid list(set) if the set is empty.
            if cached_encoder_input_ids:
                for input_id in list(cached_encoder_input_ids):
                    mm_positions = request.mm_positions[input_id]
                    start_pos = mm_positions["offset"]
                    num_tokens = mm_positions["length"]
                    if start_pos + num_tokens <= request.num_computed_tokens:
                        # The encoder output is already processed and stored
                        # in the decoder's KV cache.
                        self.encoder_cache_manager.free_encoder_input(
                            request, input_id)

            # Add newly generated spec token ids to the request.
            if spec_token_ids is not None:
                request.spec_token_ids = spec_token_ids[req_index]

            stopped = False
            new_logprobs = None
            new_token_ids = generated_token_ids

            # Append generated tokens and check for stop. Note that if
            # a request is still being prefilled, we expect the model runner
            # to return empty token ids for the request.
            for num_new, output_token_id in enumerate(new_token_ids, 1):
                request.append_output_token_ids(output_token_id)

                # Check for stop and update request state.
                # This must be called before we make the EngineCoreOutput.
                stopped = check_stop(request, self.max_model_len)
                if stopped:
                    self._free_request(request)
                    del new_token_ids[num_new:]  # Trim new tokens if needed.
                    break

            # Extract sample logprobs if needed.
            if request.sampling_params.logprobs is not None and logprobs:
                # NOTE: once we support N tokens per step (spec decode),
                # the outer lists can be of length > 1.
                new_logprobs = logprobs.slice(req_index, req_index + 1)

            if new_token_ids and request.use_structured_output:
                # NOTE: structured_output_request
                # should not be None if use_structured_output, we have
                # check above, so safe to ignore type warning
                request.structured_output_request.grammar.accept_tokens(  # type: ignore[union-attr]
                    req_id, new_token_ids)

            # Get prompt logprobs for this request.
            prompt_logprobs_tensors = prompt_logprobs_dict.get(req_id)
            if new_token_ids:
                # Add EngineCoreOutput for this Request.
                outputs.append(
                    EngineCoreOutput(
                        request_id=req_id,
                        new_token_ids=new_token_ids,
                        finish_reason=request.get_finished_reason(),
                        new_logprobs=new_logprobs,
                        new_prompt_logprobs_tensors=prompt_logprobs_tensors,
                        stop_reason=request.stop_reason,
                        events=request.take_events()))
            else:
                # Invariant: EngineCore returns no partial prefill outputs.
                assert not prompt_logprobs_tensors

            self.scheduled_req_ids.remove(req_id)
            if not stopped:
                new_running.append(request)

        self.running = new_running
        engine_core_outputs = EngineCoreOutputs(
            outputs=outputs,
            scheduler_stats=self.make_stats(),
        )
        if self.include_finished_set:
            #TODO currently sending duplicates here, improve this
            engine_core_outputs.finished_requests = (
                scheduler_output.finished_req_ids | self.finished_req_ids)

        return engine_core_outputs

    def add_request(self, request: Request) -> None:
        self.waiting.append(request)
        self.requests[request.request_id] = request
        if self.log_stats:
            request.record_event(EngineCoreEventType.QUEUED)

    def finish_requests(
        self,
        request_ids: Union[str, Iterable[str]],
        finished_status: RequestStatus,
    ) -> None:
        """Handles the finish signal from outside the scheduler.

        For example, the API server can abort a request when the client
        disconnects.
        """
        assert RequestStatus.is_finished(finished_status)
        if isinstance(request_ids, str):
            request_ids = (request_ids, )
        else:
            request_ids = set(request_ids)

        for req_id in request_ids:
            request = self.requests.get(req_id)
            if request is None:
                # Invalid request ID.
                continue

            if request.status == RequestStatus.RUNNING:
                self.running.remove(request)
                self.scheduled_req_ids.discard(request.request_id)
            else:
                self.waiting.remove(request)
            request.status = finished_status
            self._free_request(request)

    def _free_request(self, request: Request) -> None:
        assert request.is_finished()
        self.kv_cache_manager.free(request)
        self.kv_cache_manager.free_block_hashes(request)
        self.encoder_cache_manager.free(request)
        self._cached_reqs_data.pop(request.request_id, None)
        del self.requests[request.request_id]
        self.finished_req_ids.add(request.request_id)

    def get_num_unfinished_requests(self) -> int:
        return len(self.waiting) + len(self.running)

    def has_finished_requests(self) -> bool:
        return len(self.finished_req_ids) > 0

    def get_num_unscheduled_requests(self) -> int:
        """Number of requests that are not being processed by the executor."""
        return self.get_num_unfinished_requests() - len(self.scheduled_req_ids)

    def reset_prefix_cache(self) -> bool:
        return self.kv_cache_manager.reset_prefix_cache()

    def make_stats(self) -> Optional[SchedulerStats]:
        if not self.log_stats:
            return None
        return SchedulerStats(
            num_running_reqs=len(self.running),
            num_waiting_reqs=len(self.waiting),
            gpu_cache_usage=self.kv_cache_manager.usage,
            prefix_cache_stats=self.kv_cache_manager.make_prefix_cache_stats(),
        )<|MERGE_RESOLUTION|>--- conflicted
+++ resolved
@@ -36,11 +36,7 @@
         model_config: ModelConfig,
         cache_config: CacheConfig,
         lora_config: Optional[LoRAConfig],
-<<<<<<< HEAD
-        speculative_config: Optional[SpeculativeConfig],
         kv_cache_config: KVCacheConfig,
-=======
->>>>>>> e6e3c55e
         structured_output_manager: StructuredOutputManager,
         mm_registry: MultiModalRegistry = MULTIMODAL_REGISTRY,
         include_finished_set: bool = False,
@@ -49,11 +45,7 @@
         self.scheduler_config = scheduler_config
         self.cache_config = cache_config
         self.lora_config = lora_config
-<<<<<<< HEAD
-        self.speculative_config = speculative_config
         self.kv_cache_config = kv_cache_config
-=======
->>>>>>> e6e3c55e
         self.log_stats = log_stats
         self.structured_output_manager = structured_output_manager
 
