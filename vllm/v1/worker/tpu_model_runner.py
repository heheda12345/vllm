# SPDX-License-Identifier: Apache-2.0
import time
<<<<<<< HEAD
from collections import defaultdict
from typing import TYPE_CHECKING, Dict, List, Optional, Tuple, cast
=======
from typing import TYPE_CHECKING, Optional, cast
>>>>>>> 09e56f92
from unittest.mock import patch

import numpy as np
import torch
import torch.distributed
import torch.nn as nn
# TPU XLA related
import torch_xla.core.xla_model as xm
import torch_xla.runtime as xr

from vllm.attention.backends.abstract import AttentionType
from vllm.attention.layer import Attention
from vllm.config import VllmConfig
from vllm.forward_context import get_forward_context, set_forward_context
from vllm.logger import init_logger
from vllm.model_executor.model_loader import get_model
from vllm.model_executor.models.utils import extract_layer_index
from vllm.sampling_params import SamplingType
from vllm.utils import LayerBlockType, cdiv, is_pin_memory_available
from vllm.v1.attention.backends.pallas import (NUM_KV_PAGES_PER_BLOCK,
                                               NUM_QUERIES_PER_BLOCK,
                                               PallasAttentionBackend,
                                               PallasMetadata)
from vllm.v1.kv_cache_interface import (FullAttentionSpec, KVCacheConfig,
                                        KVCacheSpec)
from vllm.v1.outputs import LogprobsTensors, ModelRunnerOutput
from vllm.v1.worker.gpu_input_batch import CachedRequestState, InputBatch

if TYPE_CHECKING:
    from vllm.v1.core.scheduler import SchedulerOutput

logger = init_logger(__name__)

# Here we utilize the behavior that out-of-bound index is ignored.
# FIXME(woosuk): Find a more reliable way to prevent possible bugs.
_PAD_SLOT_ID = 1_000_000_000
INVALID_TOKEN_ID = -1


def bind_kv_cache(
    kv_caches: Dict[str, torch.Tensor],
    forward_context: Dict[str, "Attention"],
    runner_kv_caches: List[torch.Tensor],
) -> None:
    """
    Bind the allocated KV cache to both ModelRunner and forward context so
    that the KV cache can be used in the forward pass.

    This function:
      1) Fills the ModelRunner's kv cache list (`runner_kv_caches`) with
         kv_caches.
      2) Associates each attention layer in the `forward_context` with its 
         corresponding KV cache in kv_caches.

    Args:
        kv_caches: The allocated kv_caches with layer names as keys.
        forward_context: The global forward context containing all Attention 
        layers with layer names as keys.
        runner_kv_caches: The kv_cache declared by ModelRunner.
    """
    # Bind kv_caches to ModelRunner
    assert len(runner_kv_caches) == 0

    # Convert kv_caches dict to a list of tensors in the order of layer_index.
    index2name = defaultdict(list)
    for layer_name in kv_caches:
        index2name[extract_layer_index(layer_name)].append(layer_name)

    for layer_index in sorted(index2name.keys()):
        layer_names = index2name[layer_index]
        if len(layer_names) > 1:
            # One typical case is encoder-decoder model, e.g., bart.
            # The cross attention and self attention in the same decoder layer
            # has different layer_name but the same layer_index.
            raise NotImplementedError
        layer_name = layer_names[0]
        runner_kv_caches.append(kv_caches[layer_name])

    # Bind kv_caches to forward context
    for layer_name, kv_cache in kv_caches.items():
        # NOTE: Use list because of v0 PP virtual engine.
        forward_context[layer_name].kv_cache = [kv_cache]


class TPUModelRunner:

    def __init__(
        self,
        vllm_config: VllmConfig,
        device: torch.device,
    ):
        self.vllm_config = vllm_config
        self.model_config = vllm_config.model_config
        self.cache_config = vllm_config.cache_config
        self.lora_config = vllm_config.lora_config
        self.load_config = vllm_config.load_config
        self.parallel_config = vllm_config.parallel_config
        self.scheduler_config = vllm_config.scheduler_config
        self.speculative_config = vllm_config.speculative_config
        self.prompt_adapter_config = vllm_config.prompt_adapter_config
        self.observability_config = vllm_config.observability_config
        self.device_config = vllm_config.device_config

        model_config = self.model_config
        cache_config = self.cache_config
        scheduler_config = self.scheduler_config
        parallel_config = self.parallel_config
        self.device = device
        self.pin_memory = is_pin_memory_available()
        self.dtype = self.model_config.dtype

        self.is_multimodal_model = model_config.is_multimodal_model
        self.sliding_window = model_config.get_sliding_window()
        self.block_size = cache_config.block_size
        self.max_model_len = model_config.max_model_len
        self.max_num_blocks_per_req = cdiv(self.max_model_len, self.block_size)
        self.max_num_tokens = scheduler_config.max_num_batched_tokens
        self.max_num_reqs = scheduler_config.max_num_seqs

        # Model-related.
        self.num_attn_layers = model_config.get_num_layers_by_block_type(
            parallel_config, LayerBlockType.attention)
        self.num_query_heads = model_config.get_num_attention_heads(
            parallel_config)
        self.num_kv_heads = model_config.get_num_kv_heads(parallel_config)
        self.head_size = model_config.get_head_size()
        self.hidden_size = model_config.get_hidden_size()

        # Persistent batch.
        self.input_batch = InputBatch(
            max_num_reqs=self.max_num_reqs,
            max_model_len=self.max_model_len,
            max_num_blocks_per_req=self.max_num_blocks_per_req,
            device=self.device,
            pin_memory=self.pin_memory,
            vocab_size=self.model_config.get_vocab_size(),
        )

        # Request states.
        self.requests: dict[str, CachedRequestState] = {}

        # req_id -> (input_id -> encoder_output)
        self.encoder_cache: dict[str, dict[int, torch.Tensor]] = {}

        # KV caches for forward pass
        self.kv_caches: list[tuple[torch.Tensor, torch.Tensor]] = []

        # Cached torch/numpy tensor
        # The pytorch tensor and numpy array share the same buffer.
        # Sometimes the numpy op is faster so we create both.
        self.input_ids_cpu = torch.zeros(self.max_num_tokens,
                                         dtype=torch.int32,
                                         device="cpu")
        self.input_ids_np = self.input_ids_cpu.numpy()

        self.positions_cpu = torch.zeros(self.max_num_tokens,
                                         dtype=torch.int32,
                                         device="cpu")
        self.positions_np = self.positions_cpu.numpy()

        self.slot_mapping_cpu = torch.zeros(self.max_num_tokens,
                                            dtype=torch.int64,
                                            device="cpu")
        self.slot_mapping_np = self.slot_mapping_cpu.numpy()

        # self.input_batch.block_table has a shape of [max_num_reqs,
        # max_num_blocks_per_req]. To reduce the number of recompilation,
        # we want the block_table.shape[0] to be num_tokens.
        # To make the block_table to be compatible with the paged attention
        # kernel, we want the block_table[1] to be multiple of
        # NUM_KV_PAGES_PER_BLOCK.
        padded_max_num_blocks_per_req = _get_padded_number(
            self.max_num_blocks_per_req, NUM_KV_PAGES_PER_BLOCK)
        self.block_table_cpu = torch.zeros(
            (self.max_num_tokens, padded_max_num_blocks_per_req),
            dtype=self.input_batch.block_table.get_cpu_tensor().dtype,
            device="cpu")

        self.query_start_loc_cpu = torch.zeros(self.max_num_tokens + 1,
                                               dtype=torch.int32,
                                               device="cpu",
                                               pin_memory=self.pin_memory)
        self.query_start_loc_np = self.query_start_loc_cpu.numpy()

        self.seq_lens_cpu = torch.zeros(self.max_num_tokens,
                                        dtype=torch.int32,
                                        device="cpu",
                                        pin_memory=self.pin_memory)
        self.seq_lens_np = self.seq_lens_cpu.numpy()

        # Range tensor with values [0 .. self.max_num_tokens - 1].
        # Used to initialize positions / context_lens / seq_lens
        self.arange_np = np.arange(self.max_num_tokens, dtype=np.int32)

    def _update_states(self, scheduler_output: "SchedulerOutput") -> bool:
        """Update the cached states and the persistent batch with the scheduler
        output.

        The updated states are used by the `_prepare_inputs` function to create
        the input GPU tensors for the model.

        Returns:
            True if there is a new/resumed/paused/finished request.
            If False, we can skip copying SamplingMetadata to the GPU.
        """
        # Remove finished requests from the cached states.
        for req_id in scheduler_output.finished_req_ids:
            self.requests.pop(req_id, None)

        # Remove the finished requests from the persistent batch.
        # NOTE(woosuk): There could be an edge case where finished_req_ids and
        # scheduled_req_ids overlap. This happens when a request is aborted and
        # then resubmitted with the same ID. In this case, we treat them as two
        # distinct requests - clearing the cached states for the first request
        # and handling the second as a new request.
        removed_req_indices: list[int] = []
        for req_id in scheduler_output.finished_req_ids:
            req_index = self.input_batch.remove_request(req_id)
            if req_index is not None:
                removed_req_indices.append(req_index)

        # Remove the unscheduled requests from the persistent batch.
        # NOTE(woosuk): The unscheduled requests are either preempted requests
        # or running requests that are not scheduled in this step. We remove
        # them from the persistent batch but keep their cached states since
        # they will be scheduled again sometime in the future.
        scheduled_req_ids = scheduler_output.num_scheduled_tokens.keys()
        cached_req_ids = self.input_batch.req_id_to_index.keys()
        unscheduled_req_ids = cached_req_ids - scheduled_req_ids
        # NOTE(woosuk): The persistent batch optimization assumes that
        # consecutive batches contain mostly the same requests. If batches
        # have low request overlap (e.g., alternating between two distinct
        # sets of requests), this optimization becomes very inefficient.
        for req_id in unscheduled_req_ids:
            req_index = self.input_batch.remove_request(req_id)
            assert req_index is not None
            removed_req_indices.append(req_index)

        req_ids_to_add: list[str] = []
        # Add new requests to the cached states.
        for new_req_data in scheduler_output.scheduled_new_reqs:
            req_id = new_req_data.req_id
            sampling_params = new_req_data.sampling_params
            if sampling_params.sampling_type == SamplingType.RANDOM_SEED:
                generator = torch.Generator(device=self.device)
                generator.manual_seed(sampling_params.seed)
            else:
                generator = None

            self.requests[req_id] = CachedRequestState(
                req_id=req_id,
                prompt_token_ids=new_req_data.prompt_token_ids,
                prompt=new_req_data.prompt,
                mm_inputs=new_req_data.mm_inputs,
                mm_positions=new_req_data.mm_positions,
                sampling_params=sampling_params,
                generator=generator,
                block_ids=new_req_data.block_ids,
                num_computed_tokens=new_req_data.num_computed_tokens,
                output_token_ids=[],
                lora_request=new_req_data.lora_request,
            )

            req_ids_to_add.append(req_id)

        # Update the states of the running/resumed requests.
        for req_data in scheduler_output.scheduled_cached_reqs:
            req_id = req_data.req_id
            req_state = self.requests[req_id]

            # Update the cached states.
            req_state.num_computed_tokens = req_data.num_computed_tokens
            if not req_data.resumed_from_preemption:
                # Append the new blocks to the existing block IDs.
                req_state.block_ids.extend(req_data.new_block_ids)
            else:
                # The request is resumed from preemption.
                # Replace the existing block IDs with the new ones.
                req_state.block_ids = req_data.new_block_ids

            req_index = self.input_batch.req_id_to_index.get(req_id)
            if req_index is None:
                # The request is not in the persistent batch.
                # The request was either preempted and resumed later, or was not
                # scheduled in the previous step and needs to be added again.
                req_ids_to_add.append(req_id)
                continue

            # Update the persistent batch.
            self.input_batch.num_computed_tokens_cpu[req_index] = (
                req_data.num_computed_tokens)
            self.input_batch.block_table.append_row(req_data.new_block_ids,
                                                    req_index)

        # Add the new or resumed requests to the persistent batch.
        # The smaller empty indices are filled first.
        removed_req_indices = sorted(removed_req_indices, reverse=True)
        for req_id in req_ids_to_add:
            req_state = self.requests[req_id]
            if removed_req_indices:
                # Fill the empty index.
                req_index = removed_req_indices.pop()
            else:
                # Append to the end.
                req_index = None
            self.input_batch.add_request(req_state, req_index)

        # Condense the batched states if there are empty indices.
        if removed_req_indices:
            self.input_batch.condense(removed_req_indices)
        return len(unscheduled_req_ids) > 0 or len(req_ids_to_add) > 0

    def get_model(self) -> nn.Module:
        assert self.model is not None
        return self.model

    def get_kv_cache_spec(self) -> KVCacheSpec:
        """
        Generates the KVCacheSpec by parsing the kv cache format from each 
        Attention module in the static forward context.
        Returns:
            KVCacheSpec: A dictionary mapping layer names to their KV cache 
            format. Layers that do not need KV cache are not included.
        """

        forward_ctx = self.vllm_config.compilation_config.static_forward_context
        block_size = self.vllm_config.cache_config.block_size
        kv_cache_spec: KVCacheSpec = {}
        for layer_name, attn_module in forward_ctx.items():
            # TODO: Support other attention modules, e.g., sliding window,
            # cross-attention, MLA.
            assert isinstance(attn_module, Attention)
            if attn_module.attn_type == AttentionType.DECODER:
                kv_cache_spec[layer_name] = FullAttentionSpec(
                    block_size=block_size,
                    num_kv_heads=attn_module.num_kv_heads,
                    head_size=attn_module.head_size,
                    dtype=attn_module.dtype,
                )
            elif attn_module.attn_type in (AttentionType.ENCODER,
                                           AttentionType.ENCODER_ONLY):
                # encoder-only attention does not need KV cache.
                continue
            elif attn_module.attn_type == AttentionType.ENCODER_DECODER:
                raise NotImplementedError
            else:
                raise ValueError(
                    f"Unknown attention type: {attn_module.attn_type}")

        return kv_cache_spec

    def _prepare_inputs(self, scheduler_output: "SchedulerOutput"):
        total_num_scheduled_tokens = scheduler_output.total_num_scheduled_tokens
        assert total_num_scheduled_tokens > 0
        num_reqs = self.input_batch.num_reqs
        assert num_reqs > 0

        # Get the number of scheduled tokens for each request.
        num_scheduled_tokens_per_req = []
        max_num_scheduled_tokens_all_reqs = 0
        for req_id in self.input_batch.req_ids[:num_reqs]:
            assert req_id is not None
            num_tokens = scheduler_output.num_scheduled_tokens[req_id]
            num_scheduled_tokens_per_req.append(num_tokens)
            max_num_scheduled_tokens_all_reqs = max(
                max_num_scheduled_tokens_all_reqs, num_tokens)
        num_scheduled_tokens_per_req = np.array(num_scheduled_tokens_per_req,
                                                dtype=np.int32)
        assert max_num_scheduled_tokens_all_reqs > 0

        # Get request indices.
        # E.g., [2, 5, 3] -> [0, 0, 1, 1, 1, 1, 1, 2, 2, 2]
        # For each scheduled token, what are the corresponding req index.
        req_indices = np.repeat(self.arange_np[:num_reqs],
                                num_scheduled_tokens_per_req)

        # Get batched arange.
        # E.g., [2, 5, 3] -> [0, 1, 0, 1, 2, 3, 4, 0, 1, 2]
        # For each scheduled token, what is its position in corresponding req.
        arange = np.concatenate(
            [self.arange_np[:n] for n in num_scheduled_tokens_per_req])

        # Get positions.
        positions_np = self.positions_np[:total_num_scheduled_tokens]
        np.add(self.input_batch.num_computed_tokens_cpu[req_indices],
               arange,
               out=positions_np)

        # Get token indices.
        # E.g., [0, 1, 0, 1, 2, 3, 4, 0, 1, 2]
        # -> [0, 1, M, M + 1, M + 2, M + 3, M + 4, 2 * M, 2 * M + 1, 2 * M + 2]
        # where M is the max_model_len.
        token_indices = (positions_np +
                         req_indices * self.input_batch.token_ids_cpu.shape[1])

        # NOTE(woosuk): We use torch.index_select instead of np.take here
        # because torch.index_select is much faster than np.take for large
        # tensors.
        torch.index_select(self.input_batch.token_ids_cpu_tensor.flatten(),
                           0,
                           torch.from_numpy(token_indices),
                           out=self.input_ids_cpu[:total_num_scheduled_tokens])

        # Calculate the slot mapping.
        # E.g., [0, 1, 0, 1, 2, 3, 4, 0, 1, 2]
        # -> [0, 0, K, K, K + 1, K + 1, K + 2, 2 * K, 2 * K, 2 * K + 1]
        # where K is the max_num_blocks_per_req and the block size is 2.
        # NOTE(woosuk): We can't simply use `token_indices // block_size` here
        # because M (max_model_len) is not necessarily divisible by block_size.
        # req_indices: # E.g., [2, 5, 3] -> [0, 0, 1, 1, 1, 1, 1, 2, 2, 2]
        block_table_indices = (req_indices * self.max_num_blocks_per_req +
                               positions_np // self.block_size)
        # NOTE(woosuk): We use torch.index_select instead of np.take here
        # because torch.index_select is much faster than np.take for large
        # tensors.
        block_table_cpu = self.input_batch.block_table.get_cpu_tensor()
        block_numbers = block_table_cpu.flatten()[block_table_indices].numpy()
        block_offsets = positions_np % self.block_size
        np.add(block_numbers * self.block_size,
               block_offsets,
               out=self.slot_mapping_np[:total_num_scheduled_tokens])

        # Prepare the attention metadata.
        self.query_start_loc_np[0] = 0
        np.cumsum(num_scheduled_tokens_per_req,
                  out=self.query_start_loc_np[1:num_reqs + 1])

        self.seq_lens_np[:num_reqs] = (
            self.input_batch.num_computed_tokens_cpu[:num_reqs] +
            num_scheduled_tokens_per_req)

        # Do the padding and copy the tensors to the TPU.
        padded_total_num_scheduled_tokens = _get_padded_number(
            total_num_scheduled_tokens, NUM_QUERIES_PER_BLOCK)
        self.input_ids = self.input_ids_cpu[:
                                            padded_total_num_scheduled_tokens].to(
                                                self.device)
        self.position_ids = self.positions_cpu[:
                                               padded_total_num_scheduled_tokens].to(
                                                   self.device)
        self.slot_mapping_cpu[total_num_scheduled_tokens:] = _PAD_SLOT_ID
        slot_mapping = self.slot_mapping_cpu[:
                                             padded_total_num_scheduled_tokens].to(
                                                 self.device)
        padded_block_table = self.block_table_cpu[:
                                                  padded_total_num_scheduled_tokens]
        padded_block_table[:num_reqs, :self.max_num_blocks_per_req] = (
            self.input_batch.block_table.get_cpu_tensor()[:num_reqs])
        padded_block_table = padded_block_table.to(self.device)
        query_start_loc = self.query_start_loc_cpu[:
                                                   padded_total_num_scheduled_tokens
                                                   + 1].to(self.device)
        seq_lens = self.seq_lens_cpu[:padded_total_num_scheduled_tokens].to(
            self.device)

        attn_metadata = PallasMetadata(
            slot_mapping=slot_mapping,
            block_tables=padded_block_table,
            context_lens=seq_lens,
            query_start_loc=query_start_loc,
            num_seqs=num_reqs,
        )
        # NOTE(woosuk): Due to chunked prefills, there can be at most 1 partial
        # request in the batch. While we should not sample any token from this
        # partial request, we do so for simplicity. We will ignore the sampled
        # token from the partial request.
        # TODO: Support prompt logprobs.
        logits_indices = query_start_loc[1:] - 1
        return attn_metadata, logits_indices

    @torch.no_grad()
    def execute_model(
        self,
        scheduler_output: "SchedulerOutput",
    ) -> ModelRunnerOutput:
        # Update cached state
        self._update_states(scheduler_output)

        # Prepare inputs
        attn_metadata, logits_indices = self._prepare_inputs(scheduler_output)
        total_num_scheduled_tokens = scheduler_output.total_num_scheduled_tokens

        # Run the decoder
        with set_forward_context(attn_metadata, self.vllm_config):
            hidden_states = self.model(
                token_ids=self.input_ids,
                position_ids=self.position_ids,
                kv_caches=self.kv_caches,
            )
        hidden_states = hidden_states[:total_num_scheduled_tokens]
        num_reqs = self.input_batch.num_reqs
        logits_indices = logits_indices[:num_reqs]
        hidden_states = hidden_states[logits_indices]
        logits = self.model.compute_logits(hidden_states, None)
        selected_token_ids = torch.argmax(logits, dim=-1, keepdim=True)

        # Then, let's update the cache state.
        request_seq_lens: list[tuple[int, CachedRequestState, int]] = []
        for i, req_id in zip(range(num_reqs), self.input_batch.req_ids):
            assert req_id is not None
            req_state = self.requests[req_id]
            seq_len = (req_state.num_computed_tokens +
                       scheduler_output.num_scheduled_tokens[req_id])
            if seq_len >= req_state.num_tokens:
                request_seq_lens.append((i, req_state, seq_len))
            else:
                # Ignore the sampled token from the partial request.
                # Rewind the generator state as if the token was not sampled.
                generator = self.input_batch.generators.get(i)
                if generator is not None:
                    # This relies on cuda-specific torch-internal impl details
                    generator.set_offset(generator.get_offset() - 4)

        # num_reqs entries should be non-None
        assert all(
            req_id is not None for req_id in
            self.input_batch.req_ids[:num_reqs]), "req_ids contains None"
        req_ids = cast(list[str], self.input_batch.req_ids[:num_reqs])

        prompt_logprobs_dict: dict[str, Optional[LogprobsTensors]] = {}
        for req_id in self.input_batch.req_ids[:num_reqs]:
            prompt_logprobs_dict[req_id] = None

        max_gen_len = selected_token_ids.shape[-1]
        if max_gen_len == 1:
            valid_sampled_token_ids = selected_token_ids.tolist()
            for i, req_state, seq_len in request_seq_lens:
                token_id = valid_sampled_token_ids[i][0]
                self.input_batch.token_ids_cpu[i, seq_len] = token_id
                req_state.output_token_ids.append(token_id)
                self.input_batch.num_tokens[i] += 1
        else:
            valid_mask = selected_token_ids != INVALID_TOKEN_ID
            gen_lens = valid_mask.sum(dim=1).tolist()
            valid_sampled_token_ids = [
                seq.tolist()
                for seq in selected_token_ids[valid_mask].split(gen_lens)
            ]
            self.input_batch.num_tokens[:num_reqs] += gen_lens
            for i, req_state, seq_len in request_seq_lens:
                target_slice = slice(seq_len - gen_lens[i] + 1, seq_len + 1)
                self.input_batch.token_ids_cpu[
                    i, target_slice] = valid_sampled_token_ids[i]
                req_state.output_token_ids.extend(valid_sampled_token_ids[i])

        model_runner_output = ModelRunnerOutput(
            req_ids=req_ids,
            req_id_to_index=self.input_batch.req_id_to_index,
            sampled_token_ids=valid_sampled_token_ids,
            spec_token_ids=None,
            logprobs=None,
            prompt_logprobs_dict=prompt_logprobs_dict,
        )
        return model_runner_output

    def load_model(self) -> None:
        self.device = self.device_config.device

        # NOTE(woosuk): While the executor assigns the TP ranks to the worker
        # process, the ranks can be different from the ranks internally assigned
        # by the xm runtime. Therefore, there is a mismatch in the rank
        # assignment between the gloo (cpu) runtime and the xm (tpu) runtime.
        # This is not a problem in linear layers because all-reduce is
        # rank-agnostic. However, it matters for all-gather as the ranks
        # determine the order of concatenating the output tensors.
        # As a workaround, we use the xm's rank assignment only when loading
        # the embedding weights.
        xm_tp_rank = xr.global_ordinal()
        with patch(
                "vllm.model_executor.layers.vocab_parallel_embedding."
                "get_tensor_model_parallel_rank",
                return_value=xm_tp_rank):
            model = get_model(vllm_config=self.vllm_config)
        model = model.eval()
        xm.mark_step()
        xm.wait_device_ops()
        model = ModelWrapperV1(model)
        self.model = torch.compile(model,
                                   backend="openxla",
                                   fullgraph=True,
                                   dynamic=False)

    def dummy_run(
        self,
        kv_caches,
        num_tokens: int,
    ) -> None:
        input_ids = torch.zeros(num_tokens,
                                dtype=torch.int32,
                                device=self.device)
        position_ids = torch.zeros(num_tokens,
                                   dtype=torch.int32,
                                   device=self.device)
        slot_mapping = torch.zeros(num_tokens,
                                   dtype=torch.int64,
                                   device=self.device)
        block_tables = torch.zeros((num_tokens, self.block_table_cpu.shape[1]),
                                   dtype=torch.int32,
                                   device=self.device)
        query_lens = [1] * num_tokens
        query_start_loc = torch.cumsum(torch.tensor([0] + query_lens,
                                                    dtype=torch.int32),
                                       dim=0,
                                       dtype=torch.int32).to(self.device)
        context_lens = torch.ones((num_tokens, ),
                                  dtype=torch.int32,
                                  device=self.device)
        attn_metadata = PallasMetadata(
            slot_mapping=slot_mapping,
            block_tables=block_tables,
            context_lens=context_lens,
            query_start_loc=query_start_loc,
            num_seqs=num_tokens,
        )

        torch._dynamo.mark_dynamic(input_ids, 0)
        torch._dynamo.mark_dynamic(position_ids, 0)
        torch._dynamo.mark_dynamic(attn_metadata.slot_mapping, 0)
        torch._dynamo.mark_dynamic(attn_metadata.block_tables, 0)
        torch._dynamo.mark_dynamic(attn_metadata.query_start_loc, 0)
        torch._dynamo.mark_dynamic(attn_metadata.context_lens, 0)

        with set_forward_context(attn_metadata, self.vllm_config, 0):
            assert self.model is not None
            self.model(input_ids, position_ids, kv_caches)

    def capture_model(self) -> None:
        """Compile the model."""

        logger.info("Compiling the model with different input shapes.")

        start = time.perf_counter()
        num_tokens = 16
        while True:
            self.dummy_run(self.kv_caches, num_tokens)
            logger.info("  -- num_tokens: %d", num_tokens)
            xm.mark_step()
            xm.wait_device_ops()
            if num_tokens >= self.scheduler_config.max_num_batched_tokens:
                break
            num_tokens *= 2
        end = time.perf_counter()
        logger.info("Compilation finished in in %.2f [secs].", end - start)

    def initialize_kv_cache(self, kv_cache_config: KVCacheConfig) -> None:
        """
        Initialize KV cache based on `kv_cache_config`.
        Args:
            kv_cache_config: Configuration for the KV cache, including the KV 
            cache size of each layer
        """
        if len(kv_cache_config.groups) > 1:
            raise NotImplementedError(
                "Hybrid models with more than one KV cache type are not "
                "supported yet.")

        kv_caches: dict[str, torch.Tensor] = {}

        for layer_name, layer_spec in kv_cache_config.kv_cache_spec.items():
            tensor_config = kv_cache_config.tensors[layer_name]
            assert tensor_config.size % layer_spec.page_size_bytes == 0
            num_blocks = tensor_config.size // layer_spec.page_size_bytes
            if isinstance(layer_spec, FullAttentionSpec):
                kv_cache_shape = PallasAttentionBackend.get_kv_cache_shape(
                    num_blocks, layer_spec.block_size, layer_spec.num_kv_heads,
                    layer_spec.head_size)
                dtype = layer_spec.dtype

                tpu_k_cache = torch.zeros(kv_cache_shape,
                                          dtype=dtype,
                                          device=self.device)
                tpu_v_cache = torch.zeros_like(tpu_k_cache)

                kv_caches[layer_name] = (tpu_k_cache, tpu_v_cache)
            else:
                raise NotImplementedError

        bind_kv_cache(
            kv_caches,
            self.vllm_config.compilation_config.static_forward_context,
            self.kv_caches)


class ModelWrapperV1(nn.Module):

    def __init__(self, model: nn.Module):
        super().__init__()
        self.model = model

    def forward(
        self,
        token_ids: torch.Tensor,
        position_ids: torch.Tensor,
        kv_caches: list[tuple[torch.Tensor, torch.Tensor]],
    ) -> torch.Tensor:
        """Executes the forward pass of the model and samples the next token.

        Args:
            token_ids: The input token IDs of shape [num_tokens].
            position_ids: The input position IDs of shape [num_tokens].
            kv_caches: The key and value caches. They can be None during the
                memory profiling at initialization.
        """
        # Skip this in memory profiling at initialization.
        if kv_caches[0][0].numel() > 0:
            attn_metadata = get_forward_context().attn_metadata
            # index_copy_(slot_mapping) only works when the inserted dimension
            # is 0. However, the KV cache in the Pallas backend has the shape
            # [num_kv_heads, num_blocks, block_size, head_size]. To make it
            # work, we need to flatten the first three dimensions and modify
            # the slot_mapping accordingly.
            # kv_caches: list[tuple[torch.Tensor, torch.Tensor]]
            num_kv_heads, num_blocks, block_size, _ = kv_caches[0][0].shape
            slot_mapping = attn_metadata.slot_mapping
            slot_mapping = slot_mapping.flatten()
            head_indicies = torch.arange(0,
                                         num_kv_heads,
                                         device=slot_mapping.device,
                                         dtype=slot_mapping.dtype)
            head_indicies *= block_size * num_blocks
            slot_mapping = slot_mapping.repeat_interleave(num_kv_heads).view(
                -1, num_kv_heads)
            slot_mapping = slot_mapping + head_indicies.view(1, -1)
            slot_mapping = slot_mapping.flatten()
            attn_metadata.slot_mapping = slot_mapping

        assert self.model is not None
        hidden_states = self.model(
            token_ids,
            position_ids,
            kv_caches,
        )

        return hidden_states

    def compute_logits(
        self,
        hidden_states: torch.Tensor,
        sampling_metadata,
    ) -> Optional[torch.Tensor]:
        logits = self.model.compute_logits(hidden_states, sampling_metadata)
        return logits


def _get_padded_number(n: int, multiple: int) -> int:
    return ((n + multiple - 1) // multiple) * multiple<|MERGE_RESOLUTION|>--- conflicted
+++ resolved
@@ -1,11 +1,7 @@
 # SPDX-License-Identifier: Apache-2.0
 import time
-<<<<<<< HEAD
 from collections import defaultdict
-from typing import TYPE_CHECKING, Dict, List, Optional, Tuple, cast
-=======
 from typing import TYPE_CHECKING, Optional, cast
->>>>>>> 09e56f92
 from unittest.mock import patch
 
 import numpy as np
@@ -46,9 +42,9 @@
 
 
 def bind_kv_cache(
-    kv_caches: Dict[str, torch.Tensor],
-    forward_context: Dict[str, "Attention"],
-    runner_kv_caches: List[torch.Tensor],
+    kv_caches: dict[str, torch.Tensor],
+    forward_context: dict[str, "Attention"],
+    runner_kv_caches: list[torch.Tensor],
 ) -> None:
     """
     Bind the allocated KV cache to both ModelRunner and forward context so
