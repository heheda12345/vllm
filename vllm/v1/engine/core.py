--- conflicted
+++ resolved
@@ -97,12 +97,8 @@
             model_config=vllm_config.model_config,
             cache_config=vllm_config.cache_config,
             lora_config=vllm_config.lora_config,
-<<<<<<< HEAD
-            speculative_config=vllm_config.speculative_config,
             kv_cache_config=kv_cache_config,
             structured_output_manager=self.structured_output_manager,
-=======
->>>>>>> e6e3c55e
             include_finished_set=vllm_config.parallel_config.data_parallel_size
             > 1,
             log_stats=self.log_stats,
