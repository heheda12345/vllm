--- conflicted
+++ resolved
@@ -197,11 +197,7 @@
                                    extra_keys)
     assert isinstance(block_hash, BlockHashType)
     assert block_hash.hash_value == hash(
-<<<<<<< HEAD
-        (parent_block_hash, 0, *curr_block_token_ids))
-=======
-        (parent_block_hash, curr_block_token_ids, extra_keys))
->>>>>>> bcab7afe
+        (parent_block_hash, 0, curr_block_token_ids, extra_keys))
     assert block_hash.token_ids == curr_block_token_ids
     assert block_hash.extra_keys == extra_keys
 
